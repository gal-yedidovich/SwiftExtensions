//
//  PrefsTest.swift
//  StorageTests
//
//  Created by Gal Yedidovich on 13/06/2020.
//

import XCTest
import BasicExtensions
@testable import StorageExtensions

final class PrefsTests: XCTestCase {
	
	private func createPrefs(name: String = #function, strategy: Prefs.WriteStrategyType = .immediate) -> Prefs {
		Prefs(file: Filename(name: name), writeStrategy: strategy)
	}
	
	private func teardown(_ prefs: Prefs...) throws {
		for p in prefs {
			try p.queue.sync {
				try FileSystem.delete(file: p.filename)
			}
		}
	}
	
	func testInsert() throws {
		let prefs = createPrefs(name: #function)
		prefs.edit().put(key: .name, "Gal").commit()
		
		XCTAssertEqual(prefs.string(key: .name), "Gal")
		afterWrite(at: prefs) { json in
			XCTAssertEqual(json[PrefKey.name.value], "Gal")
		}
		
		try teardown(prefs)
	}
	
	func testReplace() throws {
		let prefs = createPrefs(name: #function)
		
		prefs.edit()
			.put(key: .name, "Gal")
			.put(key: .age, 26)
			.commit()
		
		prefs.edit().put(key: .name, "Bubu").commit()
		
		XCTAssertEqual(prefs.string(key: .name), "Bubu")
		afterWrite(at: prefs) { json in
			XCTAssertEqual(json[PrefKey.name.value], "Bubu")
		}
		
		try teardown(prefs)
	}
	
	func testRemove() throws {
		let prefs = createPrefs(name: #function)
		
		prefs.edit()
			.put(key: .name, "Bubu")
			.put(key: .isAlive, true)
			.commit()
		
		prefs.edit().remove(key: .isAlive).commit()
		
		XCTAssertEqual(prefs.dict[PrefKey.isAlive.value], nil)
		afterWrite(at: prefs) { (json) in
			XCTAssertEqual(json[PrefKey.isAlive.value], nil)
		}
		
		try teardown(prefs)
	}
	
	func testClear() throws {
		let prefs = createPrefs(name: #function)
		
		prefs.edit()
			.put(key: .name, "Gal")
			.put(key: .age, 26)
			.commit()
		
		prefs.edit().clear().commit()
		
		let expectation = XCTestExpectation(description: "wait to delete Prefs")
		prefs.queue.async {
			XCTAssertEqual(prefs.dict.count, 0)
			XCTAssertFalse(FileSystem.fileExists(prefs.filename))
			expectation.fulfill()
		}
		
		wait(for: [expectation], timeout: 2)
		
		try teardown(prefs)
	}
	
	func testCodable() throws {
		let prefs = createPrefs(name: #function)
		
		let dict = ["one": 1, "two": 2]
		prefs.edit().put(key: .numbers, dict).commit()
		
		XCTAssertEqual(dict, prefs.codable(key: .numbers))
		
		afterWrite(at: prefs) { json in
			do {
				guard let dictStr = json[PrefKey.numbers.value] else {
					XCTFail("numbers dictionary is nil")
					return
				}
				
				let dict2: [String: Int] = try .from(json: dictStr)
				XCTAssertEqual(dict, dict2)
			} catch {
				XCTFail(error.localizedDescription)
			}
		}
		
		try teardown(prefs)
	}
	
	func testParallelWrites() throws {
		let prefs = createPrefs()
		
		let prefixes = ["Bubu", "Groot", "Deadpool"]
		let range = 0...9
		
		let expectation = XCTestExpectation(description: "for concurrent writing")
		expectation.expectedFulfillmentCount = prefixes.count
		for prefix in prefixes {
			async {
				for i in range {
					prefs.edit()
						.put(key: PrefKey(value: "\(prefix)-\(i)"), i)
						.commit()
				}
				expectation.fulfill()
			}
		}
		wait(for: [expectation], timeout: 2)
		
		afterWrite(at: prefs) { json in
			XCTAssertEqual(json.count, prefixes.count * range.count)
			
			for prefix in prefixes {
				for i in range {
					XCTAssertEqual(json["\(prefix)-\(i)"], "\(i)")
				}
			}
		}
		
		try teardown(prefs)
	}
	
	func testMultiplePrefs() throws {
		let prefs1 = createPrefs(name: #function + "1")
		let prefs2 = createPrefs(name: #function + "2")
		
		let e = XCTestExpectation(description: "waiting for concurrent prefs")
		async {
			prefs1.edit()
				.put(key: .name, "Bubu")
				.put(key: .age, 100)
				.commit()
			
			XCTAssertEqual(prefs1.dict.count, 2)
			
			self.afterWrite(at: prefs1) { json in
				XCTAssertEqual(json.count, 2)
			}
			
			e.fulfill()
		}
		wait(for: [e], timeout: 10)
		
		prefs2.edit()
			.put(key: .name, "Groot")
			.put(key: .age, 200)
			.put(key: .isAlive, true)
			.commit()
		
		XCTAssertEqual(prefs2.dict.count, 3)
		
		afterWrite(at: prefs2) { json in
			XCTAssertEqual(json.count, 3)
		}
		
		try teardown(prefs1, prefs2)
	}
	
	func testStringAsCodable() throws {
		let prefs = createPrefs(name: #function)
		
		prefs.edit().put(key: .name, "Bubu").commit()
		
		let str1 = prefs.string(key: .name)
		let str2: String? = prefs.codable(key: .name)
		
		XCTAssertEqual(str1, str2)
		
		try teardown(prefs)
	}
	
	func testBatchingStrategy() throws {
		let prefs = createPrefs(name: #function, strategy: .batch)
		
		for i in 1...10 {
			prefs.edit().put(key: .age, i).commit()
			XCTAssertEqual(prefs.int(key: .age), i)
		}
		
		let expectation = XCTestExpectation(description: "wait to write batch to Prefs")
		prefs.queue.asyncAfter(deadline: .now() + DEFAULT_BATCH_DELAY) {
			self.check(prefs, expectation) { json in
				XCTAssertEqual(json[PrefKey.age.value], "10")
			}
		}
		wait(for: [expectation], timeout: 10)
		
		try teardown(prefs)
	}
	
	func testContains() throws {
		let prefs = createPrefs(name: #function)
		
		prefs.edit()
			.put(key: .age, 10)
			.put(key: .name, "gal")
			.commit()
		
		XCTAssert(prefs.contains(.age))
		XCTAssert(prefs.contains(.age, .name))
		XCTAssertFalse(prefs.contains(.isAlive))
		XCTAssertFalse(prefs.contains(.age, .name, .isAlive))
		
		try teardown(prefs)
	}
	
	private func afterWrite(at prefs: Prefs, test: @escaping TestHandler) {
		let expectation = XCTestExpectation(description: "wait to write to Prefs")
		
		prefs.queue.async { //after written to storage
			self.check(prefs, expectation, test: test)
		}
		
		wait(for: [expectation], timeout: 10)
	}
	
	private func check(_ prefs: Prefs, _ expectation: XCTestExpectation, test: @escaping TestHandler) {
		defer { expectation.fulfill() }
		guard let data = try? FileSystem.read(file: prefs.filename) else {
			XCTFail("could not read file: \(prefs.filename.value)")
			return
		}
		guard let json: [String: String] = try? .from(json: data) else {
			XCTFail("could not decode file: \(prefs.filename.value)")
			return
		}
		test(json)
	}
<<<<<<< HEAD
=======
	
	static var allTests = [
		("testInsert", testInsert),
		("testReplace", testReplace),
		("testRemove", testRemove),
		("testClear", testClear),
		("testCodable", testCodable),
		("testParallelWrites", testParallelWrites),
		("testMultiplePrefs", testMultiplePrefs),
		("testStringAsCodable", testStringAsCodable),
		("testBatchingStrategy", testBatchingStrategy),
		("testContains", testContains),
	]
>>>>>>> 23237d60
}

fileprivate typealias TestHandler = ([String:String]) -> Void

fileprivate extension PrefKey {
	static let name = PrefKey(value: "name")
	static let age = PrefKey(value: "age")
	static let isAlive = PrefKey(value: "isAlive")
	static let numbers = PrefKey(value: "numbers")
}<|MERGE_RESOLUTION|>--- conflicted
+++ resolved
@@ -257,8 +257,6 @@
 		}
 		test(json)
 	}
-<<<<<<< HEAD
-=======
 	
 	static var allTests = [
 		("testInsert", testInsert),
@@ -272,7 +270,6 @@
 		("testBatchingStrategy", testBatchingStrategy),
 		("testContains", testContains),
 	]
->>>>>>> 23237d60
 }
 
 fileprivate typealias TestHandler = ([String:String]) -> Void
